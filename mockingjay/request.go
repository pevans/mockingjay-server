--- conflicted
+++ resolved
@@ -87,8 +87,7 @@
 }
 
 func (r Request) hash() string {
-<<<<<<< HEAD
-	return fmt.Sprintf("%v%v%v%v", r.URI, r.Method, r.Headers, r.Body)
+	return fmt.Sprintf("URI: %v | METHOD: %v | HEADERS: %v | BODY: %v", r.URI, r.Method, r.Headers, r.Body)
 }
 
 func requestMatches(a, b Request) bool {
@@ -108,7 +107,4 @@
 		return serverRegex.MatchString(incomingURI)
 	}
 	return false
-=======
-	return fmt.Sprintf("URI: %v | METHOD: %v | HEADERS: %v | BODY: %v", r.URI, r.Method, r.Headers, r.Body)
->>>>>>> 289f6d14
 }