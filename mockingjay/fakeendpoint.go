--- conflicted
+++ resolved
@@ -32,12 +32,7 @@
 }
 
 var (
-<<<<<<< HEAD
-	errDuplicateRequestsError = errors.New("There were duplicated requests in YAML")
-	errResponseInvalid        = errors.New("Response is not configured correctly")
-=======
-	errInvalidConfigError = errors.New("Config YAML structure is invalid")
->>>>>>> 289f6d14
+	errResponseInvalid = errors.New("Response is not configured correctly")
 )
 
 func errDuplicateRequestsError(duplicates []string) error {
